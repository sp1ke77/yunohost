--- conflicted
+++ resolved
@@ -22,13 +22,8 @@
  , dovecot-ldap, dovecot-lmtpd, dovecot-managesieved
  , dovecot-antispam, fail2ban
  , nginx-extras (>=1.6.2), php5-fpm, php5-ldap, php5-intl
-<<<<<<< HEAD
- , dnsmasq, openssl, avahi-daemon
+ , dnsmasq, openssl, avahi-daemon, libnss-mdns
  , ssowat, prosody
-=======
- , dnsmasq, openssl, avahi-daemon, libnss-mdns
- , ssowat, metronome
->>>>>>> 86f0978d
  , rspamd (>= 1.2.0), rmilter (>=1.7.0), redis-server, opendkim-tools
  , haveged
 Recommends: yunohost-admin
