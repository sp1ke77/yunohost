Source: yunohost
Section: utils
Priority: extra
Maintainer: YunoHost Contributors <contrib@yunohost.org>
Build-Depends: debhelper (>=9), dh-systemd, dh-python, python-all (>= 2.7)
Standards-Version: 3.9.6
X-Python-Version: >= 2.7
Homepage: https://yunohost.org/

Package: yunohost
Architecture: all
Depends: ${python:Depends}, ${misc:Depends}
 , moulinette (>= 2.7.1), ssowat (>= 2.7.1)
 , python-psutil, python-requests, python-dnspython, python-openssl
 , python-apt, python-miniupnpc
 , glances
 , dnsutils, bind9utils, unzip, git, curl, cron
 , ca-certificates, netcat-openbsd, iproute
 , mariadb-server | mysql-server, php5-mysql | php5-mysqlnd
 , slapd, ldap-utils, sudo-ldap, libnss-ldapd, nscd
 , postfix-ldap, postfix-policyd-spf-perl, postfix-pcre, procmail
 , dovecot-ldap, dovecot-lmtpd, dovecot-managesieved
 , dovecot-antispam, fail2ban
 , nginx-extras (>=1.6.2), php5-fpm, php5-ldap, php5-intl
<<<<<<< HEAD
 , dnsmasq, openssl, avahi-daemon, libnss-mdns
 , ssowat, prosody
=======
 , dnsmasq, openssl, avahi-daemon, libnss-mdns, resolvconf, libnss-myhostname
 , metronome
>>>>>>> 1aa34b76
 , rspamd (>= 1.2.0), rmilter (>=1.7.0), redis-server, opendkim-tools
 , haveged
Recommends: yunohost-admin
 , openssh-server, ntp, inetutils-ping | iputils-ping
 , bash-completion, rsyslog, etckeeper
 , php5-gd, php5-curl, php-gettext, php5-mcrypt
 , python-pip
 , unattended-upgrades
 , libdbd-ldap-perl, libnet-dns-perl
<<<<<<< HEAD
Suggests: htop, vim, rsync, acpi-support-base, udisks2
Conflicts: iptables-persistent, metronome
=======
Suggests: htop, vim, rsync, acpi-support-base, udisks2, archivemount
Conflicts: iptables-persistent
>>>>>>> 1aa34b76
 , moulinette-yunohost, yunohost-config
 , yunohost-config-others, yunohost-config-postfix
 , yunohost-config-dovecot, yunohost-config-slapd
 , yunohost-config-nginx, yunohost-config-amavis
 , yunohost-config-mysql, yunohost-predepends
Replaces: moulinette-yunohost, yunohost-config
 , yunohost-config-others, yunohost-config-postfix
 , yunohost-config-dovecot, yunohost-config-slapd
 , yunohost-config-nginx, yunohost-config-amavis
 , yunohost-config-mysql, yunohost-predepends
Description: manageable and configured self-hosting server
 YunoHost aims to make self-hosting accessible to everyone. It configures
 an email, Web and IM server alongside a LDAP base. It also provides
 facilities to manage users, domains, apps and so.
 .
 This package contains YunoHost scripts and binaries to be used by the
 moulinette. It allows one to manage the server with a command-line tool
 and an API.<|MERGE_RESOLUTION|>--- conflicted
+++ resolved
@@ -22,13 +22,8 @@
  , dovecot-ldap, dovecot-lmtpd, dovecot-managesieved
  , dovecot-antispam, fail2ban
  , nginx-extras (>=1.6.2), php5-fpm, php5-ldap, php5-intl
-<<<<<<< HEAD
- , dnsmasq, openssl, avahi-daemon, libnss-mdns
- , ssowat, prosody
-=======
  , dnsmasq, openssl, avahi-daemon, libnss-mdns, resolvconf, libnss-myhostname
- , metronome
->>>>>>> 1aa34b76
+ , prosody
  , rspamd (>= 1.2.0), rmilter (>=1.7.0), redis-server, opendkim-tools
  , haveged
 Recommends: yunohost-admin
@@ -38,13 +33,8 @@
  , python-pip
  , unattended-upgrades
  , libdbd-ldap-perl, libnet-dns-perl
-<<<<<<< HEAD
-Suggests: htop, vim, rsync, acpi-support-base, udisks2
+Suggests: htop, vim, rsync, acpi-support-base, udisks2, archivemount
 Conflicts: iptables-persistent, metronome
-=======
-Suggests: htop, vim, rsync, acpi-support-base, udisks2, archivemount
-Conflicts: iptables-persistent
->>>>>>> 1aa34b76
  , moulinette-yunohost, yunohost-config
  , yunohost-config-others, yunohost-config-postfix
  , yunohost-config-dovecot, yunohost-config-slapd
