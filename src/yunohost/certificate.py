--- conflicted
+++ resolved
@@ -226,13 +226,8 @@
 
         # Set appropriate permissions
         _set_permissions(new_cert_folder, "root", "root", 0755)
-<<<<<<< HEAD
-        _set_permissions(key_file, "root", "prosody", 0640)
-        _set_permissions(crt_file, "root", "prosody", 0640)
-=======
         _set_permissions(key_file, "root", "ssl-cert", 0640)
         _set_permissions(crt_file, "root", "ssl-cert", 0640)
->>>>>>> 1aa34b76
         _set_permissions(conf_file, "root", "root", 0600)
 
         # Actually enable the certificate we created
@@ -542,11 +537,7 @@
 
     domain_key_file = "%s/%s.pem" % (TMP_FOLDER, domain)
     _generate_key(domain_key_file)
-<<<<<<< HEAD
-    _set_permissions(domain_key_file, "root", "prosody", 0640)
-=======
     _set_permissions(domain_key_file, "root", "ssl-cert", 0640)
->>>>>>> 1aa34b76
 
     _prepare_certificate_signing_request(domain, domain_key_file, TMP_FOLDER)
 
@@ -607,11 +598,7 @@
     # Move the private key
     domain_key_file_finaldest = os.path.join(new_cert_folder, "key.pem")
     shutil.move(domain_key_file, domain_key_file_finaldest)
-<<<<<<< HEAD
-    _set_permissions(domain_key_file_finaldest, "root", "prosody", 0640)
-=======
     _set_permissions(domain_key_file_finaldest, "root", "ssl-cert", 0640)
->>>>>>> 1aa34b76
 
     # Write the cert
     domain_cert_file = os.path.join(new_cert_folder, "crt.pem")
@@ -620,11 +607,7 @@
         f.write(signed_certificate)
         f.write(intermediate_certificate)
 
-<<<<<<< HEAD
-    _set_permissions(domain_cert_file, "root", "prosody", 0640)
-=======
     _set_permissions(domain_cert_file, "root", "ssl-cert", 0640)
->>>>>>> 1aa34b76
 
     if staging:
         return
